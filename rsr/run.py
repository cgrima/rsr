"""
Wrappers for running RSR processing
"""

import multiprocessing

from . import fit
import numpy as np
import pandas as pd
import time
from sklearn.neighbors import KDTree


def timing(func):
    """Outputs the time a function takes to execute.
    """
    def func_wrapper(*args, **kwargs):
        t1 = time.time()
        func(*args, **kwargs)
        t2 = time.time()
        print("- Processed in %.1f s.\n" % (t2-t1))
    return func_wrapper


def scale(amp):
    """Provide a factor to scale a set of amplitudes between 0 and 1
    for correct rsr processing through fit.lmfit
    """
    y, x = np.histogram(np.abs(amp), bins='fd')
    pik = x[y.argmax()]
    out = 1/(pik*10)
    return out

def processor_mp_(kwargs):
    """ Wrapper function for calling processor with multiprocessing """
    return processor(**kwargs)

def processor(amp, gain=0., bins='stone', fit_model='hk', scaling=True, **kwargs):
    """Apply RSR over a sample of amplitudes

    Arguments
    ---------
    amp: float array
        Linear amplitudes

    Keywords
    --------
    gain: float
        Gain (in dB power) to add to the amplitudes
    bins: string
        Method to compute the bin width (inherited from numpy.histogram)
    fit_model: string
        Name of the function (in pdf module) to use for the fit
    scaling: boolean
        Whether to scale the amplitudes before processing.
        That ensures a correct fit in case the amplitudes are << 1
    output: string
        Format of the output
    Return
    ------
    A Statfit class
    """
    # Remove zero values
    amp = amp[amp > 0]

    # Gain and Scaling
    amp = amp * 10**(gain/20.)
    scale_amp = scale(amp) if scaling is True else 1
    amp = amp*scale_amp

    # Fit
    a = fit.lmfit( np.abs(amp), bins=bins, fit_model=fit_model)

    # Remove Scaling
    a.sample = amp/scale_amp

    #a0 = a.values['a']/scale_amp
    #b0 = np.sqrt(10**(a.power()['pn']/10))/scale_amp/np.sqrt(2*a.values['mu'])

    a.values['a'] = a.values['a']/scale_amp
    a.values['s'] = a.values['s']/scale_amp

    # Output ID in values if provided
    a.values['ID'] = kwargs.get('ID', -1)

    return a


def cb_processor(a):
    """
    Callback function for processor

    Argument:
    ---------
    a: class
        Results from "processor" (Statfit class)
    """
    p = a.power()
    #print(p)
    print("#%d\tCorrelation: %.3f\tPt: %.1f dB   Pc: %.1f dB   Pn: %.1f dB   mu: %.1f" %
            (a.values['ID'], a.crl(), p['pt'], p['pc'], p['pn'], a.values['mu'] ) )
    return a


def frames(x ,winsize=1000., sampling=250, **kwargs):
    """
    Defines along-track frames coordinates for rsr application

    Arguments
    ---------
    x: float array
        vector index

    Keywords
    --------
    winsize: int
        Number of elements in a window
    sampling: int
        Sampling step
    """
    # Window first and last id
    xa = x[:np.int(x.size-winsize):np.int(sampling)]
    xb = xa + winsize-1

    # Cut last window in limb
    if xb[-1] > x[-1]: xb[-1] = x[-1]
    xo = [val+(xb[i]-val)/2. for i, val in enumerate(xa)]

    # Output
    out = [ np.array([xa[i], xb[i]]).astype('int64') for i in np.arange(xa.size)  ]

    out = {'xa':np.array(xa, dtype=np.int64),
           'xb':np.array(xb, dtype=np.int64),
           'xo':np.array(xo, dtype=np.float64),
           }

    return out

#@timing
def along(amp, nbcores=1, verbose=True, **kwargs):
    """
    RSR applied on windows sliding along a vector of amplitudes

    Arguments
    ---------
    amp: Float array
        A vector of amplitudes

    Keywords
    --------
    nbcores: int
        number of cores
    verbose: boolean
        print results
    Any keywords accepted by 'processor' and 'frames'

    Return
    ------

    """
    t1 = time.time()

    #-----------
    # Parameters
    #-----------

    # Windows along-track
    x = np.arange( len(amp) ) #vector index
    w = frames(x, **kwargs)

    # Jobs Definition
    jobs = []
<<<<<<< HEAD
    for i, (ai, bi) in enumerate(zip(w['xa'], w['xb']), start=1):
        jobs.append({'amp': amp[ai:bi], **kwargs, 'ID': i})
=======
    for i in ID:
        jobs.append({
            'amp': amp[w['xa'][i]: w['xb'][i]],
            **kwargs,
            'ID': w['xo'][i]
        })
>>>>>>> dee45b9e

    #-----------
    # Processing
    #-----------

    results = []
    async_cb = cb_processor if verbose else None
<<<<<<< HEAD
    if verbose:
        print("#", len(jobs), "jobs")

=======
>>>>>>> dee45b9e
    if nbcores <= 1:
        # Do NOT use the multiprocessing package
        for job in jobs:
            a = processor(**job)
            if async_cb:
                async_cb(a)
            b = {**a.values, **a.power(), 'crl':a.crl(), 'chisqr':a.chisqr,}
            results.append(b)
    else:
        # Do use the multiprocessing package
        with multiprocessing.Pool(nbcores) as pool:
            for a in pool.imap(processor_mp_, jobs):
                if async_cb:
                    async_cb(a)
                b = {**a.values, **a.power(), 'crl':a.crl(), 'chisqr':a.chisqr,}
                results.append(b)

    out = pd.DataFrame(results)
    out['xa'] = w['xa']
    out['xb'] = w['xb']
    out['xo'] = w['xo']
<<<<<<< HEAD
=======
    out = out.drop('ID', 1)
>>>>>>> dee45b9e

    if verbose:
        t2 = time.time()
        print("- Processed in %.1f s.\n" % (t2-t1))

    return out


#@timing
def incircles(amp, amp_x, amp_y, circle_x, circle_y, circle_r, leaf_size=None,
              nbcores=1, verbose=True, **kwargs):
    """
    RSR applied over data within circles

    Arguments
    ---------
    amp: Float array
        A vector of amplitudes
    amp_x: Float array
        X coordinates for amp
    amp_y: Float array
        Y coordinates for amp
    circle_x: Float array
        X coordinates for circles
    circle_y: Float array
        Y_coordinates for circles
    circle_r: Float
        Radius of the circles
    leaf_size: Integer (Default: None)
        Set the leaf size for the KD-Tree. Inherits from sklearn.
        If None, use a brute force technique

    Keywords
    --------
    leaf_size: Integer (Default: None)
        Set the leaf size for the KD-Tree. Inherits from sklearn.
        If None, use a brute force technique
    nbcores: int
        number of cores
    verbose: boolean
        print results
    Any keywords accepted by 'processor' and 'frames'

    Return
    ------

    """
    t1 = time.time()

    #-----------
    # Parameters
    #-----------

    # Coordinates units
    #if deg is True:
    #    metrics = 'haversine'
    #    amp_x = np.deg2rad(amp_x)
    #    amp_y = np.deg2rad(amp_y)
    #    circle_x = np.deg2rad(circle_x)
    #    circle_y = np.deg2rad(circle_y)
    #    circle_r = np.deg2rad(circle_r)
    #else:
    #    metrics = 'euclidian'

    # KD-Tree
    if leaf_size is None:
        leaf_size = len(amp)
    amp_xy = np.array(list(zip(amp_x, amp_y)))
    tree = KDTree(amp_xy, leaf_size=leaf_size)

    # Radius Query
    circle_xy = np.array(list(zip(circle_x, circle_y)))
    ind = tree.query_radius(circle_xy, r=circle_r)

    # Jobs Definition
    jobs = []
<<<<<<< HEAD
    for i, data_index in enumerate(ind, start=1):
=======
    for i, data_index in enumerate(ind):
>>>>>>> dee45b9e
        if data_index.size == 0:
            continue
        data = np.take(amp, data_index)
        jobs.append({'amp': data, **kwargs, 'ID': i})

    #-----------
    # Processing
    #-----------

    results = []
    async_cb = cb_processor if verbose else None
<<<<<<< HEAD
    if verbose:
        print("#", len(jobs), "jobs")

=======
>>>>>>> dee45b9e
    if nbcores <= 1:
        # Do NOT use the multiprocessing package
        for job in jobs:
            a = processor(**job)
            if async_cb:
                async_cb(a)
            b = {**a.values, **a.power(), 'crl':a.crl(), 'chisqr':a.chisqr,}
            results.append(b)
    else:
        # Do use the multiprocessing package
        with multiprocessing.Pool(nbcores) as pool:
            for a in pool.imap(processor_mp_, jobs):
                if async_cb:
                    async_cb(a)
                b = {**a.values, **a.power(), 'crl':a.crl(), 'chisqr':a.chisqr,}
                results.append(b)

    out = pd.DataFrame(results)
    #out['xa'] = w['xa']
    #out['xb'] = w['xb']
    #out['xo'] = w['xo']
<<<<<<< HEAD
=======
    #out = out.drop('ID', 1)
>>>>>>> dee45b9e

    if verbose:
        t2 = time.time()
        print("- Processed in %.1f s.\n" % (t2-t1))

    return out
<|MERGE_RESOLUTION|>--- conflicted
+++ resolved
@@ -170,17 +170,8 @@
 
     # Jobs Definition
     jobs = []
-<<<<<<< HEAD
-    for i, (ai, bi) in enumerate(zip(w['xa'], w['xb']), start=1):
-        jobs.append({'amp': amp[ai:bi], **kwargs, 'ID': i})
-=======
-    for i in ID:
-        jobs.append({
-            'amp': amp[w['xa'][i]: w['xb'][i]],
-            **kwargs,
-            'ID': w['xo'][i]
-        })
->>>>>>> dee45b9e
+    for ai, bi, xo in zip(w['xa'], w['xb'], w['xo']
+        jobs.append({'amp': amp[ai:bi], **kwargs, 'ID': xo})
 
     #-----------
     # Processing
@@ -188,12 +179,9 @@
 
     results = []
     async_cb = cb_processor if verbose else None
-<<<<<<< HEAD
     if verbose:
         print("#", len(jobs), "jobs")
 
-=======
->>>>>>> dee45b9e
     if nbcores <= 1:
         # Do NOT use the multiprocessing package
         for job in jobs:
@@ -215,10 +203,6 @@
     out['xa'] = w['xa']
     out['xb'] = w['xb']
     out['xo'] = w['xo']
-<<<<<<< HEAD
-=======
-    out = out.drop('ID', 1)
->>>>>>> dee45b9e
 
     if verbose:
         t2 = time.time()
@@ -295,11 +279,7 @@
 
     # Jobs Definition
     jobs = []
-<<<<<<< HEAD
     for i, data_index in enumerate(ind, start=1):
-=======
-    for i, data_index in enumerate(ind):
->>>>>>> dee45b9e
         if data_index.size == 0:
             continue
         data = np.take(amp, data_index)
@@ -311,12 +291,9 @@
 
     results = []
     async_cb = cb_processor if verbose else None
-<<<<<<< HEAD
     if verbose:
         print("#", len(jobs), "jobs")
 
-=======
->>>>>>> dee45b9e
     if nbcores <= 1:
         # Do NOT use the multiprocessing package
         for job in jobs:
@@ -338,10 +315,6 @@
     #out['xa'] = w['xa']
     #out['xb'] = w['xb']
     #out['xo'] = w['xo']
-<<<<<<< HEAD
-=======
-    #out = out.drop('ID', 1)
->>>>>>> dee45b9e
 
     if verbose:
         t2 = time.time()
