--- conflicted
+++ resolved
@@ -2,20 +2,14 @@
 Wrappers for running RSR processing
 """
 
-<<<<<<< HEAD
+import time
 import multiprocessing
 
-from . import fit
-=======
-import time
-
->>>>>>> 9c6f8e3a
 import numpy as np
 import pandas as pd
 from sklearn.neighbors import KDTree
 
 from . import fit
-from .Classdef import Async
 
 
 def timing(func):
@@ -178,7 +172,7 @@
 
     # Jobs Definition
     jobs = []
-    for ai, bi, xo in zip(w['xa'], w['xb'], w['xo']
+    for ai, bi, xo in zip(w['xa'], w['xb'], w['xo']):
         jobs.append({'amp': amp[ai:bi], **kwargs, 'ID': xo})
 
     #-----------
@@ -286,22 +280,12 @@
     ind = tree.query_radius(circle_xy, r=circle_r)
 
     # Jobs Definition
-<<<<<<< HEAD
     jobs = []
     for i, data_index in enumerate(ind, start=1):
         if data_index.size == 0:
             continue
         data = np.take(amp, data_index)
         jobs.append({'amp': data, **kwargs, 'ID': i})
-=======
-    ID, args = [], []
-    for i, data_index in enumerate(ind):
-        if data_index.size != 0:
-            data = np.take(amp, data_index)
-            args.append(data)
-            ID.append(i)
-        #kwgs.append( dict(**kwargs, i=w['xo'][i])  )
->>>>>>> 9c6f8e3a
 
     #-----------
     # Processing
